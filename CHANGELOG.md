# Rusoto changes

## [Unreleased]
(Please put an entry here in each PR)

<<<<<<< HEAD
- Added ResourceGroupsTaggingApi
=======
- Added Lex runtime
- Added Lex Models service
>>>>>>> fa5e0fc8

## [0.29.0] - 2017-11-02

- Added CHANGELOG
- Updated CONTRIBUTING to explain PR process
- Added Application Autoscaling service
- Added Athena service
- Added X-Ray service
- Updated Credentials crate to use hyper 0.11 (aka the Async IO Update).
- Added Documentation to Credentials Crate.
- Make Rusoto Core use HTTP Pools to re-use connections.
- Fixed Edge Cases in URI Encoding of Rusoto (double query encoding, +'s in query strings).
- Updated ring dependency
- Added Cloud Directory service
- Added CloudSearch Domain service
- Added GreenGrass service
- Added Elastic Filesystem service
- Fix broken links on the STS documentation
- Use xml::EventWriter to serialize XML payload
- Added Workdocs service
- Added Cognito Sync service
- Added Shield service
- Added Glue service
- Added DynamoDB Accelerator
- Added Discovery service
- Added CodeStar service
- Added Migration Hub service
- Added Marketplace Entitlement service

## [0.28.0] - 2017-08-25

### Added
- Credentials: accept `aws_security_token` for backwards compatibility
- Codegen: add `check` command for missing or outdated services
- API Gateway support
- Mechanical Turk support
- Polly support
- Glacier support
- Header on files that are generated to guide changes the code generation
- AWS Batch support
- Use botocore provided documentation in our crate documentation
- Credentials crate allows unrecognized fields in credentials profile
- Route53 now sends request to the right endpoint
- Route53 integration test
- Streaming download support for S3
- Custom region now supported: used for local DynamoDB and API compatible services such as Minio and Ceph
- Code of Condcut

### Changed
- Moved root Cargo.toml to root of git project to allow git dependency references
- Updated botocore to 1.5.75
- Integration tests now build, but don't run, as part of the CI process
- Credentials crate got dependency upgrades
- REST protocols now sends requests with headers and bodies

### Removed
- Credentials crate no longer retries credential acquiring
- Type aliases removed.  Example: we no longer use `BucketName` which was an alias for `String`.
- travis-cargo from TravisCI builds<|MERGE_RESOLUTION|>--- conflicted
+++ resolved
@@ -3,12 +3,9 @@
 ## [Unreleased]
 (Please put an entry here in each PR)
 
-<<<<<<< HEAD
 - Added ResourceGroupsTaggingApi
-=======
 - Added Lex runtime
 - Added Lex Models service
->>>>>>> fa5e0fc8
 
 ## [0.29.0] - 2017-11-02
 
